--- conflicted
+++ resolved
@@ -2,17 +2,14 @@
 
 import (
 	"fmt"
-<<<<<<< HEAD
-	"path"
-=======
 	"net"
 	"net/url"
 	"path"
 	"path/filepath"
->>>>>>> 061bb394
 
 	"github.com/kubermatic/api"
 	"github.com/kubermatic/api/controller/template"
+	"github.com/kubermatic/api/provider"
 	"k8s.io/client-go/pkg/api/v1"
 	extensionsv1beta1 "k8s.io/client-go/pkg/apis/extensions/v1beta1"
 )
@@ -60,8 +57,6 @@
 	return &ingress, err
 }
 
-<<<<<<< HEAD
-=======
 func loadDeploymentFile(cc *clusterController, c *api.Cluster, dc, app string) (*extensionsv1beta1.Deployment, error) {
 	p, err := provider.ClusterCloudProviderName(c.Spec.Cloud)
 	if err != nil {
@@ -108,7 +103,6 @@
 	return &dep, err
 }
 
->>>>>>> 061bb394
 func loadPVCFile(cc *clusterController, c *api.Cluster, s string) (*v1.PersistentVolumeClaim, error) {
 	t, err := template.ParseFiles(path.Join(cc.masterResourcesPath, s+"-pvc.yaml"))
 	if err != nil {
